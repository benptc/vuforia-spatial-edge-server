/**
 * Created by Carsten on 12/06/15.
 * Modified by Peter Som de Cerff (PCS) on 12/21/15
 *
 * Copyright (c) 2015 Carsten Strunk
 *
 * This Source Code Form is subject to the terms of the Mozilla Public
 * License, v. 2.0. If a copy of the MPL was not distributed with this
 * file, You can obtain one at http://mozilla.org/MPL/2.0/.
 */

/*
 *  PHILIPS HUE CONNECTOR
 *
 * This hardware interface can communicate with philips Hue lights. The config.json file specifies the connection information
 * for the lamps in your setup. A light in this config file has the following attributes:
 * {
 * "host":"localhost",                  // ip or hostname of the philips Hue bridge
 * "url":"/api/newdeveloper/lights/1",  // base path of the light on the bridge, replace newdeveloper with a valid username (see http://www.developers.meethue.com/documentation/getting-started)
 * "id":"Light1",                       // the name of the HybridObject
 * "port":"80"                          // port the hue bridge is listening on (80 on all bridges by default)
 *                                     
 * }
 *
 * Some helpful resources on the Philips Hue API:
 * http://www.developers.meethue.com/documentation/getting-started
 * http://www.developers.meethue.com/documentation/lights-api
 * 
 * TODO: Add some more functionality, i.e. change color or whatever the philips Hue API offers
 */
<<<<<<< HEAD


//Enable this hardware interface
exports.enabled = false;

if (exports.enabled) {
    var fs = require('fs');
    var http = require('http');
    var _ = require('lodash');
    var server = require(__dirname + '/../../libraries/HybridObjectsHardwareInterfaces');


    var lights = {};

    //function Light() {
    //    this.id;
    //    this.host;
    //    this.url;
    //    this.port;
    //}

    /**
     * @desc setup() runs once, adds and clears the IO points
     **/
    function setup() {
        server.developerOn();
        //load the config file
        lights = JSON.parse(fs.readFileSync(__dirname + "/config.json", "utf8"));

        if (server.getDebug()) console.log("setup philipsHue");
        for (var key in lights) {
            server.addIO(key, "switch", "default", "philipsHue");
            server.addIO(key, "brightness", "default", "philipsHue");
            server.addIO(key, "hue", "default", "philipsHue");
            server.addIO(key, "saturation", "default", "philipsHue");

            lights[key].switch = undefined;
            lights[key].bri = undefined;
            lights[key].hue = undefined;
            lights[key].sat = undefined;
            server.clearIO("philipsHue");
        }
    }

=======
//Enable this hardware interface
exports.enabled = false;

if (exports.enabled) {


    var fs = require('fs');
    var http = require('http');
    var _ = require('lodash');
    var server = require(__dirname + '/../../libraries/HybridObjectsHardwareInterfaces');
>>>>>>> 7ea0625e

    /**
     * @desc getLightState() communicates with the philipsHue bridge and checks the state of the light
     * @param {Object} light the light to check
     * @param {function} callback function to run when the response has arrived
     **/
    function getLightState(light, callback) {
        var state;

        var options = {
            host: light.host,
            path: light.url,
            port: light.port,
            method: 'GET',
        };

        callbackHttp = function (response) {
            var str = '';

            response.on('data', function (chunk) {
                str += chunk;
            });

            response.on('end', function () {
                //TODO add some error handling
                state = JSON.parse(str).state;
                if (state.on != light.switch) {
                    light.switch = state.on;
                    if (state.on) {
                        callback(light.id, "switch", 1, "d");
                    } else {
                        callback(light.id, "switch", 0, "d");
                    }

                }

                if (state.hue != light.hue) {
                    light.hue = state.hue; // hue is a value between 0 and 65535
                    callback(light.id, "hue", state.hue / 65535, "f"); // map hue to [0,1]
                }

                if (state.bri != light.bri) {
                    light.bri = state.bri; // brightness is a value between 1 and 254
                    callback(light.id, "brightness", (state.bri - 1) / 253, "f");
                }

                if (state.sat != light.sat) {
                    light.sat = state.sat;
                    callback(light.id, "saturation", state.sat / 254, "f");
                }

            });
        }

<<<<<<< HEAD


        var req = http.request(options, callbackHttp);
        req.on('error', function (e) {
            console.log('GetLightState HTTP error: ' + e.message);
        });
        req.end();

=======
    var lights = {};

    function Light() {
        this.id;
        this.host;
        this.url;
        this.port;
>>>>>>> 7ea0625e
    }

    /**
     * @desc setup() runs once, adds and clears the IO points
     **/
    function setup() {
        server.developerOn();
        //load the config file
        lights = JSON.parse(fs.readFileSync(__dirname + "/config.json", "utf8"));

        console.log("setup philipsHue");
        for (var key in lights) {
            server.addIO(key, "switch", "default", "philipsHue");
            server.addIO(key, "level", "default", "philipsHue");
            server.addIO(key, "generatorOnOff", "default", "philipsHue");
            server.clearIO("philipsHue");
            //        startGeneratorOnOff(lights[key]);  // this was for testing I think - PCS
        }
    }

    /**
     * @desc writeSwitchState() turns the specified light on or off
     * @param {float} state turns the light on if > 0.5, turns it off otherwise
     **/
    function writeSwitchState(light, state) {
        var options = {
            host: light.host,
            path: light.url + "/state",
            port: light.port,
            method: 'PUT',
        };

<<<<<<< HEAD

        var req = http.request(options, function () { });
        req.on('error', function (e) {
            console.log('writeSwitchState HTTP error: ' + e.message);
        });

        if (state < 0.5) {
            req.write('{"on":false}');
        } else {
            req.write('{"on":true}');
        }



        req.end();
=======
    /**
     * @desc getSwitchState() communicates with the philipsHue bridge and checks if the light is turned on or off
     * @param {Object} light the light to check
     * @param {function} callback function to run when the response has arrived
     **/
    function getSwitchState(light, callback) {
        var state;

        var options = {
            host: light.host,
            path: light.url,
            port: light.port,
            method: 'GET',
        };

        callbackHttp = function (response) {
            var str = '';

            response.on('data', function (chunk) {
                str += chunk;
            });

            response.on('end', function () {
                //           console.log("philipsHue getSwitchState callback");
                //TODO add some error handling
                state = JSON.parse(str).state;

                //         console.log(light.id + "  state: "+state.on + "   bright: " +state.bri);
                //TODO only call callback if state has changed 
                callback(light.id, "switch", state.on, "b");
                callback(light.id, "level", state.bri / 255, "f"); // added level for brightness/intensity - PCS

                /**         // this is a temp hack to drive the lights directly -- locally -- without control from RE app.
                //          cycle the light level to make sure it works  
                            if (!state.on) {
                               state.on = true;
                               state.bri = 20;
                            }
                            else {
                               state.bri = state.bri + 10;
                               if (state.bri >= 250) { 
                                   state.on = false;
                                   state.level=5;
                               }
                            }
                
                //          temp write state and level to lights         
                            writeSwitchState(light, state.on);
                            writeSwitchLevel(light, state.bri);
                **/

            });
        }


>>>>>>> 7ea0625e

        //TODO check for success message from the bridge
    }

<<<<<<< HEAD

    /**
     * @desc writeBrightness() Sets the brightness of the specified light 
     * @param {float} bri is the brightness in the range [0,1]
     **/
    function writeBrightness(light, bri) {
        var options = {
            host: light.host,
            path: light.url + "/state",
            port: light.port,
            method: 'PUT',
        };

        var req = http.request(options, function () { });
        req.on('error', function (e) {
            console.log('writeBrightness HTTP error: ' + e.message);
        });

        req.write('{"bri":' + _.floor(bri * 253 + 1) + '}');
=======
        //    console.log("request: "+options.host + ":" + options.port+options.path + " "+ options.method);            

        http.request(options, callbackHttp).end();

    }
>>>>>>> 7ea0625e

        req.end();
    }

<<<<<<< HEAD

    /**
     * @desc writeSaturation() sets the saturation for the specified light 
     * @param {float} sat is the saturatin in the range [0,1]
     **/
    function writeSaturation(light, sat) {
        var options = {
            host: light.host,
            path: light.url + "/state",
            port: light.port,
            method: 'PUT',
        };

        var req = http.request(options, function () { });
        req.on('error', function (e) {
            console.log('writeSaturation HTTP error: ' + e.message);
        });
        req.write('{"sat":' + _.floor(sat * 254) + '}');
        req.end();
    }
=======
    /**
     * @desc writeSwitchState() turns the specified light on or off
     * @param {boolean} state turns the light on if true, turns the light off if false
     **/
    function writeSwitchState(light, state) {
        var options = {
            host: light.host,
            path: light.url + "/state",
            port: light.port,
            method: 'PUT',
        };

>>>>>>> 7ea0625e

        // probably there should be a callback here for errors? - PCS

<<<<<<< HEAD
    /**
     * @desc writeHue() sets the hue for the specified light 
     * @param {integer} hue is the hue in the range [0,1]
     **/
    function writeHue(light, hue) {
        var options = {
            host: light.host,
            path: light.url + "/state",
            port: light.port,
            method: 'PUT',
        };

        var req = http.request(options, function () { });
        req.on('error', function (e) {
            console.log('writeHue HTTP error: ' + e.message);
        });
        req.write('{"sat":' + _.floor(hue * 65535) + '}');
        req.end();
    }

    /**
     * @desc philipsHueServer() The main function, runs the setup and then periodically checks whether the lights are on.
     **/
    function philipsHueServer() {
        console.log("philipsHue starting philipsHue");
=======
        //    console.log("philipsHue writeSwitchState: " + state);
        //    console.log("request: "+options.host + ":" + options.port+options.path + " "+ options.method);            

        var req = http.request(options, function () { });
        req.write('{"on":' + state + '}');
        req.end();
    }
>>>>>>> 7ea0625e

        setup();

<<<<<<< HEAD

        if (server.getDebug()) console.log("philipsHue setup read by poll");
        //TODO poll more often in productive environment
        for (var key in lights) {
            setInterval(function (light) {
                getLightState(light, server.writeIOToServer);
            }, 1000 + _.random(-250, 250), lights[key]);
        }
=======
    /**
     * @desc writeSwitchLevel() sets the level for the specified light 
     * @param {integer} level is the brightness 1-254
     **/
    function writeSwitchLevel(light, level) {
        var options = {
            host: light.host,
            path: light.url + "/state",
            port: light.port,
            method: 'PUT',
        };

        console.log("philipsHue writeSwitchLevel: " + light + level);
        console.log("request: " + options.host + ":" + options.port + options.path + " " + options.method);
>>>>>>> 7ea0625e

    }

<<<<<<< HEAD
    /**
     * @desc startGeneratorOnOff() starts a generator which periodically changes the values of the "generatorOnOff" IO point from true to false and vice versa
     * @param {Object} light the light to which the specifed IO point belongs
     **/
    function startGeneratorOnOff(light) {
        var state = false;
        setInterval(function (l) {
            if (server.getDebug()) console.log("startGeneratorOnOff");
            server.writeIOToServer(l.id, "generatorOnOff", state, "b");
            if (state) {
                state = false;
            } else {
                state = true;
            }
        }, 5000 + _.random(-250, 250), light);
=======
        var req = http.request(options, function () { });
        req.write('{"bri":' + level + '}');
        req.end();
>>>>>>> 7ea0625e
    }


    exports.receive = function () {
        philipsHueServer();
    };

<<<<<<< HEAD
    exports.send = function (objName, ioName, value, mode, type) {
        //Write incoming data to the specified light
        if (server.getDebug()) console.log("Incoming: " + objName + "  " + ioName + "  " + value + "  " + mode + "  " + type);
        if (lights.hasOwnProperty(objName)) {
            if (server.getDebug()) console.log("name matched");
            if (ioName == "switch") {
                writeSwitchState(lights[objName], value);
            }

            if (ioName == "brightness") {
                writeBrightness(lights[objName], value);
            }

            if (ioName == "saturation") {
                writeSaturation(lights[objName], value);
            }

            if (ioName == "hue") {
                writeHue(lights[objName], value);
            }
        }
    };
=======
    /**
     * @desc philipsHueServer() The main function, runs the setup and then periodically checks whether the lights are on.
     **/
    function philipsHueServer() {
        console.log("philipsHue starting philipsHue");

        setup();


        console.log("philipsHue setup read by poll");
        //TODO poll more often in productive environment
        for (var key in lights) {
            setInterval(function (light) {
                getSwitchState(light, server.writeIOToServer);
            }, 1000 + _.random(-250, 250), lights[key]);
        }

    }

    /**
     * @desc startGeneratorOnOff() starts a generator which periodically changes the values of the "generatorOnOff" IO point from true to false and vice versa
     * @param {Object} light the light to which the specifed IO point belongs
     **/
    function startGeneratorOnOff(light) {
        var state = false;
        setInterval(function (l) {
            console.log("startGeneratorOnOff");
            server.writeIOToServer(l.id, "generatorOnOff", state, "b");
            if (state) {
                state = false;
            } else {
                state = true;
            }
        }, 5000 + _.random(-250, 250), light);
    }


    exports.receive = function () {
        console.log("exports.rcv calling philipsHueServer");
        philipsHueServer();
>>>>>>> 7ea0625e

    exports.init = function () {
        if (server.getDebug()) console.log("export init - empty");
    };

<<<<<<< HEAD
}
=======
    };
>>>>>>> 7ea0625e

    exports.send = function (objName, ioName, value, mode, type) {
        //Write incoming data to the specified light
        console.log("Incoming: " + objName + "  " + ioName + "  " + value + "  " + mode + "  " + type);
        console.log("name: " + lights[objName]);
        if (lights.hasOwnProperty(objName)) {
            console.log("name matched");
            if (ioName == "switch" && _.isBoolean(value)) {
                writeSwitchState(lights[objName], value);
            }
            // probably should add a type-check for "isFloat" but I didn't know syntax and was lazy. - PCS 
            if (ioName == "level") {
                writeSwitchLevel(lights[objName], value * 255);
            }
        }
    };

<<<<<<< HEAD
=======
    exports.init = function () {
        console.log("export init - empty");
    };
}
>>>>>>> 7ea0625e
<|MERGE_RESOLUTION|>--- conflicted
+++ resolved
@@ -28,20 +28,19 @@
  * 
  * TODO: Add some more functionality, i.e. change color or whatever the philips Hue API offers
  */
-<<<<<<< HEAD
-
-
 //Enable this hardware interface
 exports.enabled = false;
 
 if (exports.enabled) {
-    var fs = require('fs');
-    var http = require('http');
-    var _ = require('lodash');
-    var server = require(__dirname + '/../../libraries/HybridObjectsHardwareInterfaces');
-
-
-    var lights = {};
+
+
+var fs = require('fs');
+var http = require('http');
+var _ = require('lodash');
+var server = require(__dirname + '/../../libraries/HybridObjectsHardwareInterfaces');
+
+
+var lights = {};
 
     //function Light() {
     //    this.id;
@@ -50,17 +49,17 @@
     //    this.port;
     //}
 
-    /**
-     * @desc setup() runs once, adds and clears the IO points
-     **/
-    function setup() {
-        server.developerOn();
-        //load the config file
-        lights = JSON.parse(fs.readFileSync(__dirname + "/config.json", "utf8"));
+/**
+ * @desc setup() runs once, adds and clears the IO points
+ **/
+function setup() {
+    server.developerOn();
+    //load the config file
+    lights = JSON.parse(fs.readFileSync(__dirname + "/config.json", "utf8"));
 
         if (server.getDebug()) console.log("setup philipsHue");
-        for (var key in lights) {
-            server.addIO(key, "switch", "default", "philipsHue");
+    for (var key in lights) {
+        server.addIO(key, "switch", "default", "philipsHue");
             server.addIO(key, "brightness", "default", "philipsHue");
             server.addIO(key, "hue", "default", "philipsHue");
             server.addIO(key, "saturation", "default", "philipsHue");
@@ -69,48 +68,36 @@
             lights[key].bri = undefined;
             lights[key].hue = undefined;
             lights[key].sat = undefined;
-            server.clearIO("philipsHue");
-        }
-    }
-
-=======
-//Enable this hardware interface
-exports.enabled = false;
-
-if (exports.enabled) {
-
-
-    var fs = require('fs');
-    var http = require('http');
-    var _ = require('lodash');
-    var server = require(__dirname + '/../../libraries/HybridObjectsHardwareInterfaces');
->>>>>>> 7ea0625e
-
-    /**
+        server.clearIO("philipsHue");
+    }  
+}
+
+
+/**
      * @desc getLightState() communicates with the philipsHue bridge and checks the state of the light
-     * @param {Object} light the light to check
-     * @param {function} callback function to run when the response has arrived
-     **/
+ * @param {Object} light the light to check
+ * @param {function} callback function to run when the response has arrived
+ **/
     function getLightState(light, callback) {
-        var state;
-
-        var options = {
-            host: light.host,
-            path: light.url,
-            port: light.port,
-            method: 'GET',
-        };
-
-        callbackHttp = function (response) {
-            var str = '';
-
-            response.on('data', function (chunk) {
-                str += chunk;
-            });
-
-            response.on('end', function () {
-                //TODO add some error handling
-                state = JSON.parse(str).state;
+    var state;
+    
+    var options = {
+        host: light.host,
+        path: light.url,
+        port: light.port,
+        method: 'GET',
+    };
+
+    callbackHttp = function (response) {
+        var str = '';
+
+        response.on('data', function (chunk) {
+            str += chunk;
+        });
+
+        response.on('end', function () {
+            //TODO add some error handling
+            state = JSON.parse(str).state;
                 if (state.on != light.switch) {
                     light.switch = state.on;
                     if (state.on) {
@@ -119,27 +106,26 @@
                         callback(light.id, "switch", 0, "d");
                     }
 
-                }
+            }
 
                 if (state.hue != light.hue) {
                     light.hue = state.hue; // hue is a value between 0 and 65535
                     callback(light.id, "hue", state.hue / 65535, "f"); // map hue to [0,1]
-                }
+               }
 
                 if (state.bri != light.bri) {
                     light.bri = state.bri; // brightness is a value between 1 and 254
                     callback(light.id, "brightness", (state.bri - 1) / 253, "f");
-                }
+            }
 
                 if (state.sat != light.sat) {
                     light.sat = state.sat;
                     callback(light.id, "saturation", state.sat / 254, "f");
                 }
 
-            });
-        }
-
-<<<<<<< HEAD
+        });
+    }
+
 
 
         var req = http.request(options, callbackHttp);
@@ -148,48 +134,21 @@
         });
         req.end();
 
-=======
-    var lights = {};
-
-    function Light() {
-        this.id;
-        this.host;
-        this.url;
-        this.port;
->>>>>>> 7ea0625e
-    }
-
-    /**
-     * @desc setup() runs once, adds and clears the IO points
-     **/
-    function setup() {
-        server.developerOn();
-        //load the config file
-        lights = JSON.parse(fs.readFileSync(__dirname + "/config.json", "utf8"));
-
-        console.log("setup philipsHue");
-        for (var key in lights) {
-            server.addIO(key, "switch", "default", "philipsHue");
-            server.addIO(key, "level", "default", "philipsHue");
-            server.addIO(key, "generatorOnOff", "default", "philipsHue");
-            server.clearIO("philipsHue");
-            //        startGeneratorOnOff(lights[key]);  // this was for testing I think - PCS
-        }
-    }
-
-    /**
-     * @desc writeSwitchState() turns the specified light on or off
+}
+
+
+/**
+ * @desc writeSwitchState() turns the specified light on or off
      * @param {float} state turns the light on if > 0.5, turns it off otherwise
-     **/
-    function writeSwitchState(light, state) {
-        var options = {
-            host: light.host,
-            path: light.url + "/state",
-            port: light.port,
-            method: 'PUT',
-        };
-
-<<<<<<< HEAD
+ **/
+function writeSwitchState(light, state) {
+    var options = {
+        host: light.host,
+        path: light.url + "/state",
+        port: light.port,
+        method: 'PUT',
+    };
+
 
         var req = http.request(options, function () { });
         req.on('error', function (e) {
@@ -204,81 +163,23 @@
 
 
 
-        req.end();
-=======
-    /**
-     * @desc getSwitchState() communicates with the philipsHue bridge and checks if the light is turned on or off
-     * @param {Object} light the light to check
-     * @param {function} callback function to run when the response has arrived
-     **/
-    function getSwitchState(light, callback) {
-        var state;
-
-        var options = {
-            host: light.host,
-            path: light.url,
-            port: light.port,
-            method: 'GET',
-        };
-
-        callbackHttp = function (response) {
-            var str = '';
-
-            response.on('data', function (chunk) {
-                str += chunk;
-            });
-
-            response.on('end', function () {
-                //           console.log("philipsHue getSwitchState callback");
-                //TODO add some error handling
-                state = JSON.parse(str).state;
-
-                //         console.log(light.id + "  state: "+state.on + "   bright: " +state.bri);
-                //TODO only call callback if state has changed 
-                callback(light.id, "switch", state.on, "b");
-                callback(light.id, "level", state.bri / 255, "f"); // added level for brightness/intensity - PCS
-
-                /**         // this is a temp hack to drive the lights directly -- locally -- without control from RE app.
-                //          cycle the light level to make sure it works  
-                            if (!state.on) {
-                               state.on = true;
-                               state.bri = 20;
-                            }
-                            else {
-                               state.bri = state.bri + 10;
-                               if (state.bri >= 250) { 
-                                   state.on = false;
-                                   state.level=5;
-                               }
-                            }
-                
-                //          temp write state and level to lights         
-                            writeSwitchState(light, state.on);
-                            writeSwitchLevel(light, state.bri);
-                **/
-
-            });
-        }
-
-
->>>>>>> 7ea0625e
+    req.end();
 
         //TODO check for success message from the bridge
-    }
-
-<<<<<<< HEAD
-
-    /**
+}
+
+
+/**
      * @desc writeBrightness() Sets the brightness of the specified light 
      * @param {float} bri is the brightness in the range [0,1]
-     **/
+ **/
     function writeBrightness(light, bri) {
-        var options = {
-            host: light.host,
-            path: light.url + "/state",
-            port: light.port,
-            method: 'PUT',
-        };
+    var options = {
+        host: light.host,
+        path: light.url + "/state",
+        port: light.port,
+        method: 'PUT',
+    };
 
         var req = http.request(options, function () { });
         req.on('error', function (e) {
@@ -286,18 +187,10 @@
         });
 
         req.write('{"bri":' + _.floor(bri * 253 + 1) + '}');
-=======
-        //    console.log("request: "+options.host + ":" + options.port+options.path + " "+ options.method);            
-
-        http.request(options, callbackHttp).end();
-
-    }
->>>>>>> 7ea0625e
 
         req.end();
     }
 
-<<<<<<< HEAD
 
     /**
      * @desc writeSaturation() sets the saturation for the specified light 
@@ -311,31 +204,15 @@
             method: 'PUT',
         };
 
-        var req = http.request(options, function () { });
+    var req = http.request(options, function () { });
         req.on('error', function (e) {
             console.log('writeSaturation HTTP error: ' + e.message);
         });
         req.write('{"sat":' + _.floor(sat * 254) + '}');
-        req.end();
-    }
-=======
-    /**
-     * @desc writeSwitchState() turns the specified light on or off
-     * @param {boolean} state turns the light on if true, turns the light off if false
-     **/
-    function writeSwitchState(light, state) {
-        var options = {
-            host: light.host,
-            path: light.url + "/state",
-            port: light.port,
-            method: 'PUT',
-        };
-
->>>>>>> 7ea0625e
-
-        // probably there should be a callback here for errors? - PCS
-
-<<<<<<< HEAD
+    req.end();
+}
+
+
     /**
      * @desc writeHue() sets the hue for the specified light 
      * @param {integer} hue is the hue in the range [0,1]
@@ -356,88 +233,55 @@
         req.end();
     }
 
-    /**
-     * @desc philipsHueServer() The main function, runs the setup and then periodically checks whether the lights are on.
-     **/
-    function philipsHueServer() {
-        console.log("philipsHue starting philipsHue");
-=======
-        //    console.log("philipsHue writeSwitchState: " + state);
-        //    console.log("request: "+options.host + ":" + options.port+options.path + " "+ options.method);            
-
-        var req = http.request(options, function () { });
-        req.write('{"on":' + state + '}');
-        req.end();
-    }
->>>>>>> 7ea0625e
-
-        setup();
-
-<<<<<<< HEAD
+/**
+ * @desc philipsHueServer() The main function, runs the setup and then periodically checks whether the lights are on.
+ **/
+function philipsHueServer() {  
+    console.log("philipsHue starting philipsHue");
+
+    setup();
+
 
         if (server.getDebug()) console.log("philipsHue setup read by poll");
-        //TODO poll more often in productive environment
-        for (var key in lights) {
-            setInterval(function (light) {
+    //TODO poll more often in productive environment
+    for (var key in lights) {
+        setInterval(function (light) {
                 getLightState(light, server.writeIOToServer);
-            }, 1000 + _.random(-250, 250), lights[key]);
+        }, 1000 + _.random(-250, 250), lights[key]);
+    }
+    
+}
+
+/**
+ * @desc startGeneratorOnOff() starts a generator which periodically changes the values of the "generatorOnOff" IO point from true to false and vice versa
+ * @param {Object} light the light to which the specifed IO point belongs
+ **/
+function startGeneratorOnOff(light) {
+    var state = false;
+    setInterval(function (l) {
+            if (server.getDebug()) console.log("startGeneratorOnOff");
+        server.writeIOToServer(l.id, "generatorOnOff", state, "b");
+        if (state) {
+            state = false;
+        } else {
+            state = true;
         }
-=======
-    /**
-     * @desc writeSwitchLevel() sets the level for the specified light 
-     * @param {integer} level is the brightness 1-254
-     **/
-    function writeSwitchLevel(light, level) {
-        var options = {
-            host: light.host,
-            path: light.url + "/state",
-            port: light.port,
-            method: 'PUT',
-        };
-
-        console.log("philipsHue writeSwitchLevel: " + light + level);
-        console.log("request: " + options.host + ":" + options.port + options.path + " " + options.method);
->>>>>>> 7ea0625e
-
-    }
-
-<<<<<<< HEAD
-    /**
-     * @desc startGeneratorOnOff() starts a generator which periodically changes the values of the "generatorOnOff" IO point from true to false and vice versa
-     * @param {Object} light the light to which the specifed IO point belongs
-     **/
-    function startGeneratorOnOff(light) {
-        var state = false;
-        setInterval(function (l) {
-            if (server.getDebug()) console.log("startGeneratorOnOff");
-            server.writeIOToServer(l.id, "generatorOnOff", state, "b");
-            if (state) {
-                state = false;
-            } else {
-                state = true;
-            }
-        }, 5000 + _.random(-250, 250), light);
-=======
-        var req = http.request(options, function () { });
-        req.write('{"bri":' + level + '}');
-        req.end();
->>>>>>> 7ea0625e
-    }
-
-
-    exports.receive = function () {
-        philipsHueServer();
-    };
-
-<<<<<<< HEAD
-    exports.send = function (objName, ioName, value, mode, type) {
-        //Write incoming data to the specified light
+    }, 5000 + _.random(-250, 250), light);
+}
+
+
+exports.receive = function () {
+    philipsHueServer();
+};
+
+exports.send = function (objName, ioName, value, mode, type) {
+    //Write incoming data to the specified light
         if (server.getDebug()) console.log("Incoming: " + objName + "  " + ioName + "  " + value + "  " + mode + "  " + type);
-        if (lights.hasOwnProperty(objName)) {
+    if (lights.hasOwnProperty(objName)) {
             if (server.getDebug()) console.log("name matched");
             if (ioName == "switch") {
-                writeSwitchState(lights[objName], value);
-            }
+            writeSwitchState(lights[objName], value);
+        }
 
             if (ioName == "brightness") {
                 writeBrightness(lights[objName], value);
@@ -449,82 +293,14 @@
 
             if (ioName == "hue") {
                 writeHue(lights[objName], value);
-            }
         }
-    };
-=======
-    /**
-     * @desc philipsHueServer() The main function, runs the setup and then periodically checks whether the lights are on.
-     **/
-    function philipsHueServer() {
-        console.log("philipsHue starting philipsHue");
-
-        setup();
-
-
-        console.log("philipsHue setup read by poll");
-        //TODO poll more often in productive environment
-        for (var key in lights) {
-            setInterval(function (light) {
-                getSwitchState(light, server.writeIOToServer);
-            }, 1000 + _.random(-250, 250), lights[key]);
-        }
-
-    }
-
-    /**
-     * @desc startGeneratorOnOff() starts a generator which periodically changes the values of the "generatorOnOff" IO point from true to false and vice versa
-     * @param {Object} light the light to which the specifed IO point belongs
-     **/
-    function startGeneratorOnOff(light) {
-        var state = false;
-        setInterval(function (l) {
-            console.log("startGeneratorOnOff");
-            server.writeIOToServer(l.id, "generatorOnOff", state, "b");
-            if (state) {
-                state = false;
-            } else {
-                state = true;
-            }
-        }, 5000 + _.random(-250, 250), light);
-    }
-
-
-    exports.receive = function () {
-        console.log("exports.rcv calling philipsHueServer");
-        philipsHueServer();
->>>>>>> 7ea0625e
+    }
+};
 
     exports.init = function () {
         if (server.getDebug()) console.log("export init - empty");
-    };
-
-<<<<<<< HEAD
-}
-=======
-    };
->>>>>>> 7ea0625e
-
-    exports.send = function (objName, ioName, value, mode, type) {
-        //Write incoming data to the specified light
-        console.log("Incoming: " + objName + "  " + ioName + "  " + value + "  " + mode + "  " + type);
-        console.log("name: " + lights[objName]);
-        if (lights.hasOwnProperty(objName)) {
-            console.log("name matched");
-            if (ioName == "switch" && _.isBoolean(value)) {
-                writeSwitchState(lights[objName], value);
-            }
-            // probably should add a type-check for "isFloat" but I didn't know syntax and was lazy. - PCS 
-            if (ioName == "level") {
-                writeSwitchLevel(lights[objName], value * 255);
-            }
-        }
-    };
-
-<<<<<<< HEAD
-=======
-    exports.init = function () {
-        console.log("export init - empty");
-    };
-}
->>>>>>> 7ea0625e
+};
+
+}
+
+
