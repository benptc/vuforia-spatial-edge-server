/**
 *
 * Created by Kevin Ortman on 12/15/14.
 *
 * Copyright (c) 2015 Kevin Ormtan
 *
 * This Source Code Form is subject to the terms of the Mozilla Public
 * License, v. 2.0. If a copy of the MPL was not distributed with this
 * file, You can obtain one at http://mozilla.org/MPL/2.0/.
 */

/**
 * Set to true to enable the hardware interface
 **/
exports.enabled = false;

if (exports.enabled) {
    var fs = require('fs'),
        server = require(__dirname + '/../../libraries/HybridObjectsHardwareInterfaces'),
        GPIO = require('onoff').Gpio;

    /*    
        Example item object in JSON format
        {
                "id": "button",
                "ioName": "digital",
                "pin": 17,
                "direction": "in",
                "edge": "both"
        }
    */

    var items = {};

    /**
     * @desc setup() runs once, adds and clears the IO points
     **/
    function setup() {
        server.developerOn();

        //load the config file
        var rawItems = JSON.parse(fs.readFileSync(__dirname + "/config.json", "utf8"));

        rawItems.forEach(function (item) {
            var key = item.id + item.ioName; // unique item identifier

            if (items[key] !== undefined) {
                throw ("config.json contains two or more items with the id = '" + item.id + "' and ioName = '" + item.ioName + "'");
<<<<<<< HEAD
            }

            // if edge is not specified, fallback to the default (none)
            if (!("edge" in item)) {
                item.edge = "none"
            }

=======
            }

            // if edge is not specified, fallback to the default (none)
            if (!("edge" in item)) {
                item.edge = "none"
            }

>>>>>>> 7ea0625e
            item.GPIO = new GPIO(item.pin, item.direction, item.edge);

            // if this item produces input, wire it up to write results to the server
            if (item.direction === "in") {
                // watch the GPIO for state changes
                item.GPIO.watch(function (err, value) {
                    writeGpioToServer(err, value, item, server.writeIOToServer);
                });
            }

            if (server.getDebug()) console.log("raspberryPi: adding item with the id = '" + item.id + "' and ioName = '" + item.ioName + "'");
            server.addIO(item.id, item.ioName, "default", "raspberryPi");

            items[key] = item;
        });

        server.clearIO("raspberryPi");
    }

    /**
     * @desc teardown() free up any open resources
     **/
    function teardown() {
        for (var key in items) {
            if (items.hasOwnProperty(key)) {
                var item = items[key];
                if ("GPIO" in item) {
                    if (server.getDebug()) console.log("raspberryPi: removing item with the id = '" + item.id + "' and ioName = '" + item.ioName + "'");
                    item.GPIO.unexport();
                }
            }
        }
    }

    function writeGpioToServer(err, value, item, callback) {
        if (err) {
            console.log("raspberryPi: ERROR receiving GPIO data from id = '" + item.id + "' and ioName = '" + item.ioName + "'");
            console.log(err)
        }

            // only send if we don't have an error and the value has changed
        else if (!("lastValue" in item) || item.lastValue !== value) {
            item.lastValue = value;
            callback(item.id, item.ioName, value, "d"); // mode: d for digital
        }
    }

    /**
     * @desc This function is called once by the server. Place calls to addIO(), clearIO(), developerOn(), developerOff(), writeIOToServer() here.
     *       Start the event loop of your hardware interface in here. Call clearIO() after you have added all the IO points with addIO() calls.
     **/
    exports.receive = function () {
        if (server.getDebug()) console.log("raspberryPi: receive()");

        setup();
    };

    /**
     * @desc This function is called by the server whenever data for one of your HybridObject's IO points arrives. Parse the input and write the
     *       value to your hardware.
     * @param {string} objName Name of the HybridObject
     * @param {string} ioName Name of the IO point
     * @param {value} value The value
     * @param {string} mode Specifies the datatype of value
     * @param {type} type The type
     **/
    exports.send = function (objName, ioName, value, mode, type) {
        var key = objName + ioName;

        try {
            if (items[key] === undefined) {
                if (server.getDebug()) console.log("raspberryPi: send() item not found: id = '" + objName + "' and ioName = '" + ioName + "'");
                return;
            }
            items[key].GPIO.write(value);
        }
        catch (err) {
            if (server.getDebug()) console.log("raspberryPi: GPIO.write() error: " + err);
        }
    };

    /**
     * @desc prototype for an interface init. The init reinitialize the communication with the external source.
     * @note program the init so that it can be called anytime there is a change to the amount of objects.
     **/
    exports.init = function () {
        if (server.getDebug()) console.log("raspberryPi: shutdown()");
    };

    /**
     * @desc This function is called once by the server when the process is being torn down. 
     *       Clean up open file handles or resources and return quickly.
     **/
    exports.shutdown = function () {
        if (server.getDebug()) console.log("raspberryPi: shutdown()");

        teardown();
    };

<<<<<<< HEAD


=======
>>>>>>> 7ea0625e
}<|MERGE_RESOLUTION|>--- conflicted
+++ resolved
@@ -15,156 +15,141 @@
 exports.enabled = false;
 
 if (exports.enabled) {
-    var fs = require('fs'),
-        server = require(__dirname + '/../../libraries/HybridObjectsHardwareInterfaces'),
-        GPIO = require('onoff').Gpio;
+var fs = require('fs'),
+    server = require(__dirname + '/../../libraries/HybridObjectsHardwareInterfaces'),
+    GPIO = require('onoff').Gpio;
 
-    /*    
-        Example item object in JSON format
-        {
-                "id": "button",
-                "ioName": "digital",
-                "pin": 17,
-                "direction": "in",
-                "edge": "both"
-        }
-    */
+/*    
+    Example item object in JSON format
+    {
+			"id": "button",
+			"ioName": "digital",
+			"pin": 17,
+			"direction": "in",
+			"edge": "both"
+    }
+*/
 
-    var items = {};
+var items = {};
 
-    /**
-     * @desc setup() runs once, adds and clears the IO points
-     **/
-    function setup() {
-        server.developerOn();
-
-        //load the config file
-        var rawItems = JSON.parse(fs.readFileSync(__dirname + "/config.json", "utf8"));
-
+/**
+ * @desc setup() runs once, adds and clears the IO points
+ **/
+function setup() {    
+    server.developerOn();
+    
+    //load the config file
+    var rawItems = JSON.parse(fs.readFileSync(__dirname + "/config.json", "utf8"));
+    
         rawItems.forEach(function (item) {
-            var key = item.id + item.ioName; // unique item identifier
-
+        var key = item.id + item.ioName; // unique item identifier
+        
             if (items[key] !== undefined) {
                 throw ("config.json contains two or more items with the id = '" + item.id + "' and ioName = '" + item.ioName + "'");
-<<<<<<< HEAD
-            }
+        }
+        
+        // if edge is not specified, fallback to the default (none)
+            if (!("edge" in item)) {
+            item.edge = "none"
+        }
+        
+        item.GPIO = new GPIO(item.pin, item.direction, item.edge);
+        
+        // if this item produces input, wire it up to write results to the server
+            if (item.direction === "in") {
+            // watch the GPIO for state changes
+                item.GPIO.watch(function (err, value) {
+                writeGpioToServer(err, value, item, server.writeIOToServer);
+            });
+        }
+        
+            if (server.getDebug()) console.log("raspberryPi: adding item with the id = '" + item.id + "' and ioName = '" + item.ioName + "'");
+        server.addIO(item.id, item.ioName, "default", "raspberryPi");
+        
+        items[key] = item;
+    });
+    
+    server.clearIO("raspberryPi");
+}
 
-            // if edge is not specified, fallback to the default (none)
-            if (!("edge" in item)) {
-                item.edge = "none"
-            }
-
-=======
-            }
-
-            // if edge is not specified, fallback to the default (none)
-            if (!("edge" in item)) {
-                item.edge = "none"
-            }
-
->>>>>>> 7ea0625e
-            item.GPIO = new GPIO(item.pin, item.direction, item.edge);
-
-            // if this item produces input, wire it up to write results to the server
-            if (item.direction === "in") {
-                // watch the GPIO for state changes
-                item.GPIO.watch(function (err, value) {
-                    writeGpioToServer(err, value, item, server.writeIOToServer);
-                });
-            }
-
-            if (server.getDebug()) console.log("raspberryPi: adding item with the id = '" + item.id + "' and ioName = '" + item.ioName + "'");
-            server.addIO(item.id, item.ioName, "default", "raspberryPi");
-
-            items[key] = item;
-        });
-
-        server.clearIO("raspberryPi");
-    }
-
-    /**
-     * @desc teardown() free up any open resources
-     **/
-    function teardown() {
-        for (var key in items) {
-            if (items.hasOwnProperty(key)) {
-                var item = items[key];
+/**
+ * @desc teardown() free up any open resources
+ **/
+function teardown() {
+    for (var key in items) {
+        if (items.hasOwnProperty(key)) {
+            var item = items[key];
                 if ("GPIO" in item) {
                     if (server.getDebug()) console.log("raspberryPi: removing item with the id = '" + item.id + "' and ioName = '" + item.ioName + "'");
-                    item.GPIO.unexport();
-                }
+                item.GPIO.unexport();
             }
         }
     }
+}
 
-    function writeGpioToServer(err, value, item, callback) {
+function writeGpioToServer(err, value, item, callback) {
         if (err) {
-            console.log("raspberryPi: ERROR receiving GPIO data from id = '" + item.id + "' and ioName = '" + item.ioName + "'");
-            console.log(err)
-        }
+        console.log("raspberryPi: ERROR receiving GPIO data from id = '" + item.id + "' and ioName = '" + item.ioName + "'");
+        console.log(err)
+    }
+     
+    // only send if we don't have an error and the value has changed
+        else if (!("lastValue" in item) || item.lastValue !== value) {
+        item.lastValue = value;
+        callback(item.id, item.ioName, value, "d"); // mode: d for digital
+    }
+}
 
-            // only send if we don't have an error and the value has changed
-        else if (!("lastValue" in item) || item.lastValue !== value) {
-            item.lastValue = value;
-            callback(item.id, item.ioName, value, "d"); // mode: d for digital
-        }
-    }
+/**
+ * @desc This function is called once by the server. Place calls to addIO(), clearIO(), developerOn(), developerOff(), writeIOToServer() here.
+ *       Start the event loop of your hardware interface in here. Call clearIO() after you have added all the IO points with addIO() calls.
+ **/
+exports.receive = function () {
+        if (server.getDebug()) console.log("raspberryPi: receive()");
+    
+    setup();
+};
 
-    /**
-     * @desc This function is called once by the server. Place calls to addIO(), clearIO(), developerOn(), developerOff(), writeIOToServer() here.
-     *       Start the event loop of your hardware interface in here. Call clearIO() after you have added all the IO points with addIO() calls.
-     **/
-    exports.receive = function () {
-        if (server.getDebug()) console.log("raspberryPi: receive()");
-
-        setup();
-    };
-
-    /**
-     * @desc This function is called by the server whenever data for one of your HybridObject's IO points arrives. Parse the input and write the
-     *       value to your hardware.
-     * @param {string} objName Name of the HybridObject
-     * @param {string} ioName Name of the IO point
-     * @param {value} value The value
-     * @param {string} mode Specifies the datatype of value
-     * @param {type} type The type
-     **/
-    exports.send = function (objName, ioName, value, mode, type) {
+/**
+ * @desc This function is called by the server whenever data for one of your HybridObject's IO points arrives. Parse the input and write the
+ *       value to your hardware.
+ * @param {string} objName Name of the HybridObject
+ * @param {string} ioName Name of the IO point
+ * @param {value} value The value
+ * @param {string} mode Specifies the datatype of value
+ * @param {type} type The type
+ **/
+exports.send = function (objName, ioName, value, mode, type) {
         var key = objName + ioName;
-
-        try {
+    
+    try {
             if (items[key] === undefined) {
                 if (server.getDebug()) console.log("raspberryPi: send() item not found: id = '" + objName + "' and ioName = '" + ioName + "'");
-                return;
-            }
-            items[key].GPIO.write(value);
+            return;
         }
+        items[key].GPIO.write(value);
+    }
         catch (err) {
             if (server.getDebug()) console.log("raspberryPi: GPIO.write() error: " + err);
-        }
-    };
+    }
+};
 
-    /**
-     * @desc prototype for an interface init. The init reinitialize the communication with the external source.
-     * @note program the init so that it can be called anytime there is a change to the amount of objects.
-     **/
+/**
+ * @desc prototype for an interface init. The init reinitialize the communication with the external source.
+ * @note program the init so that it can be called anytime there is a change to the amount of objects.
+ **/
     exports.init = function () {
         if (server.getDebug()) console.log("raspberryPi: shutdown()");
-    };
+};
 
-    /**
-     * @desc This function is called once by the server when the process is being torn down. 
-     *       Clean up open file handles or resources and return quickly.
-     **/
+/**
+ * @desc This function is called once by the server when the process is being torn down. 
+ *       Clean up open file handles or resources and return quickly.
+ **/
     exports.shutdown = function () {
         if (server.getDebug()) console.log("raspberryPi: shutdown()");
+    
+    teardown();
+};
 
-        teardown();
-    };
-
-<<<<<<< HEAD
-
-
-=======
->>>>>>> 7ea0625e
 }