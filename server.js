--- conflicted
+++ resolved
@@ -789,20 +789,14 @@
                 node: nodeKey,
                 data: data
             });
-
-            hardwareAPI.readCall(objectKey, frameKey, nodeKey, objects[objectKey].frames[frameKey].nodes[nodeKey].data);
-            engine.trigger(objectKey, frameKey, nodeKey, objects[objectKey].frames[frameKey].nodes[nodeKey]);
+            engine.trigger(objectKey, frameKey, nodeKey, getNode(objectKey, frameKey, nodeKey));
     },
     write : function (objectID){
         utilities.writeObjectToFile(objects, objectID, objectsPath, globalVariables.saveToDisk);
     }
 };
 // set all the initial states for the Hardware Interfaces in order to run with the Server.
-<<<<<<< HEAD
-hardwareAPI.setup(objects, knownObjects, objectLookup, globalVariables, __dirname, objectsPath, nodeTypeModules, blockModules, Node, hardwareAPICallbacks);
-=======
 hardwareAPI.setup(objects, objectLookup, knownObjects, socketArray, worldObject, globalVariables, __dirname, objectsPath, nodeTypeModules, blockModules, Node, hardwareAPICallbacks);
->>>>>>> ef2a434c
 
 cout("Done");
 
@@ -2124,11 +2118,6 @@
     // ****************************************************************************************************************
     webServer.get('/availableLogicBlocks/', function (req, res) {
         console.log("get available logic blocks");
-
-        console.log('insert code here');
-
-        // hardwareAPI.removeAllNodes()
-
         res.json(getLogicBlockList())
     });
 
@@ -3041,15 +3030,10 @@
             newFrame.height = frame.height;
 
             for(key in newFrame.nodes){
-                // if(!frame.publicData) {
-                //     newFrame.nodes[key].publicData = JSON.parse(JSON.stringify(nodeTypeModules[newFrame.nodes[key].type].properties.publicData));
-                // } else if(Object.keys(frame.publicData).length <= 0) {
-                //     newFrame.nodes[key].publicData = JSON.parse(JSON.stringify(nodeTypeModules[newFrame.nodes[key].type].properties.publicData));
-                // }
-
-                // sets initial public data if any values are predefined
-                for (var publicDataKey in frame.nodes[key].publicData) {
-                    newFrame.nodes[key].publicData[publicDataKey] = frame.nodes[key].publicData[publicDataKey];
+                if(!frame.publicData) {
+                    newFrame.nodes[key].publicData = JSON.parse(JSON.stringify(nodeTypeModules[newFrame.nodes[key].type].properties.publicData));
+                } else if(Object.keys(frame.publicData).length <= 0) {
+                    newFrame.nodes[key].publicData = JSON.parse(JSON.stringify(nodeTypeModules[newFrame.nodes[key].type].properties.publicData));
                 }
             }
 
@@ -4340,7 +4324,7 @@
                     if(typeof frame.nodes[key].publicData === undefined) frame.nodes[key].publicData = {};
                     //todo Public data is owned by nodes not frames. A frame can have multiple nodes
                     // it is more efficiant to call individual public data per node.
-                    //publicData[frame.nodes[key].name] = frame.nodes[key].publicData;
+                    //  publicData[frame.nodes[key].name] = frame.nodes[key].publicData;
 
                     var nodeName = frame.nodes[key].name;
                     publicData[nodeName] = frame.nodes[key].publicData;
@@ -4436,9 +4420,6 @@
 
 
         socket.on('object', function (msg) {
-
-            //console.log("MSG: ", msg);
-
             var msgContent = protocols[protocol].receive(msg);
             if (msgContent === null) {
                 msgContent = protocols["R0"].receive(msg);
@@ -4756,7 +4737,6 @@
     },
     // this is a helper for internal nodes.
     computeProcessedData: function (thisNode, thisLink, internalObjectDestination) {
-
         if (!internalObjectDestination) {
             console.log('temporarily ignored undefined destination in computeProcessedData', thisLink);
             return;
